--- conflicted
+++ resolved
@@ -1,29 +1,3 @@
-<<<<<<< HEAD
-all: hh_before.pdf hh_after.pdf gradient.pdf gradient_momentum.pdf gradient_noise.pdf particle.pdf de.pdf particle_step.pdf de_step.pdf crn-alg-det.pdf crn-alg-stoch.pdf crn-abc-det.pdf crn-abc-stoch.pdf mis_video.mp4
-
-%.pdf: %.py
-	python3 $<
-
-hh_before.pdf hh_after.pdf: hh.py
-	python3 $<
-
-crn-alg-det.pdf crn-alg-stoch.pdf: crnalg.py
-	python3 $<
-
-crn-abc-det.pdf crn-abc-stoch.pdf: crn.py
-	python3 $<
-
-mis-final.pdf mis-000.png: mis.py
-	python3 $<
-
-mis_video.mp4: mis-000.png
-	ffmpeg -framerate 2 -i mis-%03d.png -vf "scale=trunc(iw/2)*2:trunc(ih/2)*2" -c:v libx264 -pix_fmt yuv420p $@
-
-clean:
-	rm *.pdf *.png mis_video.mp4
-
-.PHONY: all clean
-=======
 OUTDIR-FIGURES=out-figures
 OUTDIR-VIDEOS=out-videos
 
@@ -78,5 +52,4 @@
 
 clean:
 	rm -r $(OUTDIR-FIGURES)/*.pdf $(OUTDIR-FIGURES)/*/*.pdf $(OUTDIR-VIDEOS)/*/*.png $(OUTDIR-VIDEOS)/*.mp4; \
-	rmdir $(OUTDIR-FIGURES)/* $(OUTDIR-FIGURES) $(OUTDIR-VIDEOS)/* $(OUTDIR-VIDEOS)
->>>>>>> 0bcab7d4
+	rmdir $(OUTDIR-FIGURES)/* $(OUTDIR-FIGURES) $(OUTDIR-VIDEOS)/* $(OUTDIR-VIDEOS)